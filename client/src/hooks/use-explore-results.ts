--- conflicted
+++ resolved
@@ -39,19 +39,14 @@
       _cache: _cache || { status: 'unknown', backend: 'unknown', environment: 'unknown', timestamp: null },
     };
   } catch (err) {
-<<<<<<< HEAD
-    console.error("❌ Explore Results API Error:", err);
+    const devLog = (...args: any[]) => import.meta.env.DEV && console.log(...args);
+    devLog("❌ Explore Results API Error:", err);
     return { 
       pois: [], 
       maps_api_key: null, 
       meta: null,
       _cache: { status: 'error', backend: 'unknown', environment: 'unknown', timestamp: null }
     };
-=======
-    const devLog = (...args: any[]) => import.meta.env.DEV && console.log(...args);
-    devLog("❌ Explore Results API Error:", err);
-    return { pois: [], maps_api_key: null, meta: null };
->>>>>>> be2a5fce
   }
 }
 
