--- conflicted
+++ resolved
@@ -104,13 +104,8 @@
     queries: {
       queryFn: getQueryFn({ on401: "throw" }),
       refetchInterval: false,
-<<<<<<< HEAD
-      refetchOnWindowFocus: true, // FORCE enable refetch (fallback)
-      staleTime: 0, // FORCE disable cache (fallback)
-=======
       refetchOnWindowFocus: import.meta.env.DEV ? true : false,
       staleTime: import.meta.env.DEV ? 0 : Infinity,
->>>>>>> be2a5fce
       retry: (failureCount, error) => {
         // Enhanced retry logic with APIError support
         if (error instanceof APIError) {
