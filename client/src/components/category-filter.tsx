--- conflicted
+++ resolved
@@ -128,13 +128,7 @@
 
   return (
     <>
-<<<<<<< HEAD
       <div className="flex items-center gap-2 p-2 sm:p-3 bg-card border-b border-border" ref={containerRef}>
-=======
-      <div className="flex items-center gap-2 p-3 bg-card border-b border-border">
-        <div className="text-xs font-medium mr-2 text-muted-foreground">RouteWise</div>
-        
->>>>>>> be2a5fce
         {/* Category Icons */}
         <div className="relative flex items-center gap-1 overflow-x-auto scrollbar-hide w-full">
           {/* Fade indicators for scroll overflow */}
@@ -169,13 +163,8 @@
             variant="ghost"
             size="sm"
             onClick={() => setIsModalOpen(true)}
-<<<<<<< HEAD
             className="px-2 sm:px-3 py-1 text-xs ml-1 transition-all flex-shrink-0 text-muted-foreground hover:bg-primary/10 hover:text-primary touch-manipulation"
             aria-label={`Open category filter modal for more options${hasHiddenCategories ? ` (${categories.length - visibleCategories} more categories)` : ''}`}
-=======
-            className="px-3 py-1 text-xs ml-1 transition-all text-muted-foreground hover:bg-primary/10 hover:text-primary"
-            aria-label="Open category filter modal for more options"
->>>>>>> be2a5fce
             aria-expanded={isModalOpen}
           >
             {hasHiddenCategories ? `+${categories.length - visibleCategories}` : 'More'}
