import React, { useCallback, useState, useEffect, useMemo } from "react";
import { APIProvider, Map, AdvancedMarker, InfoWindow, useMap, Pin } from "@vis.gl/react-google-maps";
import { Loader2, MapPin, Users } from "lucide-react";
import { Button } from "@/components/ui/button";
import { Skeleton } from "@/components/ui/skeleton";
import type { Poi } from "@/types/schema";
import { useTripPlaces } from "@/hooks/use-trip-places";
import { useDevLog } from "@/components/developer-fab";
import { useClientPOIClustering } from "@/hooks/useClientPOIClustering";

interface InteractiveMapProps {
  startCity: string;
  endCity: string;
  checkpoints?: string[];
  pois?: Poi[];
  selectedPoiIds?: number[];
  hoveredPoi?: Poi | null;
  onPoiClick?: (poi: Poi) => void;
  onPoiSelect?: (poiId: number, selected: boolean) => void;
  onPoiHover?: (poi: Poi | null) => void;
  className?: string;
  height?: string;
  apiKey?: string; // Optional API key to avoid fetching separately
  enableClustering?: boolean; // Enable Phoenix WebSocket clustering
}

// POI category to color mapping - showing variety of colors for preview
const getCategoryColor = (category: string, index?: number): string => {
  // If index provided, cycle through different colors for preview
  if (typeof index === 'number') {
    const previewColors = [
      "#EA4335", // Google Red
      "#34A853", // Google Green  
      "#4285F4", // Google Blue
      "#9C27B0", // Purple
      "#FF9800", // Orange
      "#795548", // Brown
      "#137333", // Dark Green
      "#E91E63", // Pink
      "#FF5722", // Deep Orange
      "#607D8B", // Blue Grey
      "#8BC34A", // Light Green
      "#FFC107", // Amber
      "#673AB7", // Deep Purple
      "#00BCD4", // Cyan
      "#CDDC39"  // Lime
    ];
    return previewColors[index % previewColors.length];
  }
  
  // Original category-based colors
  const colors = {
    restaurant: "#EA4335", // Google Red
    attraction: "#34A853", // Google Green
    park: "#137333", // Darker green for parks
    scenic: "#4285F4", // Google Blue
    shopping: "#9C27B0", // Purple
    market: "#FF9800", // Orange
    historic: "#795548", // Brown
    default: "#4285F4", // Google Blue
  };
  return colors[category as keyof typeof colors] || colors.default;
};


// Helper function to get POI coordinates with fallback support
const getPoiCoordinates = (poi: Poi): { lat: number; lng: number } => {
  // Primary coordinates (lat/lng) are preferred, fallback to alternative format
  const lat = poi.lat ?? poi.latitude ?? 0;
  const lng = poi.lng ?? poi.longitude ?? 0;

  // Validate coordinates are valid numbers (allow negative values, just not exactly 0,0)
  if (!isFinite(lat) || !isFinite(lng) || (lat === 0 && lng === 0)) {
    // Return a safe default (center of US) rather than null to prevent crashes
    return { lat: 39.8283, lng: -98.5795 };
  }

  return { lat, lng };
};

// Custom marker component using Google's default Pin
const PoiMarker: React.FC<{
  poi: Poi;
  isSelected: boolean;
  isHovered: boolean;
  onClick: (poi: Poi) => void;
  onMouseEnter?: (poi: Poi) => void;
  onMouseLeave?: () => void;
  index?: number;
}> = ({ poi, isSelected, isHovered, onClick, onMouseEnter, onMouseLeave, index }) => {
  const coords = getPoiCoordinates(poi);
  const color = getCategoryColor(poi.category, index);
  
  return (
    <AdvancedMarker
      position={coords}
      title={poi.name}
      onClick={() => onClick(poi)}
    >
      <div
        onMouseEnter={() => onMouseEnter?.(poi)}
        onMouseLeave={() => onMouseLeave?.()}
        style={{ cursor: 'pointer' }}
      >
        <Pin
          background={color}
          glyphColor="white"
          borderColor="white"
          scale={isSelected || isHovered ? 1.2 : 1.0}
        />
      </div>
    </AdvancedMarker>
  );
};

// Cluster marker component for grouped POIs
const ClusterMarker: React.FC<{
  cluster: {
    id: string;
    lat: number;
    lng: number;
    count: number;
    pois: Poi[];
    category_breakdown?: Record<string, number>;
    avg_rating?: number;
  };
  isHovered: boolean;
  onClick: () => void;
  onMouseEnter?: () => void;
  onMouseLeave?: () => void;
}> = ({ cluster, isHovered, onClick, onMouseEnter, onMouseLeave }) => {
  const { lat, lng, count } = cluster;
  
  // Determine cluster size for visual scaling
  const getClusterSize = (count: number) => {
    if (count < 5) return { size: 40, scale: 1.0, textSize: 'text-sm' };
    if (count < 10) return { size: 50, scale: 1.1, textSize: 'text-base' };
    if (count < 25) return { size: 60, scale: 1.2, textSize: 'text-lg' };
    return { size: 70, scale: 1.3, textSize: 'text-xl' };
  };

  const { size, scale, textSize } = getClusterSize(count);
  
  return (
    <AdvancedMarker
      position={{ lat, lng }}
      title={`${count} POIs`}
      onClick={onClick}
    >
      <div
        onMouseEnter={() => onMouseEnter?.()}
        onMouseLeave={() => onMouseLeave?.()}
        style={{ 
          cursor: 'pointer',
          transform: isHovered ? `scale(${scale * 1.1})` : `scale(${scale})`,
          transition: 'transform 0.2s ease-in-out'
        }}
      >
        <div 
          className={`rounded-full flex items-center justify-center shadow-lg border-2 border-white ${textSize} font-bold`}
          style={{
            width: `${size}px`,
            height: `${size}px`,
            backgroundColor: 'var(--primary)',
            color: 'white'
          }}
        >
          {count}
        </div>
        {/* Small indicator showing it's a cluster */}
        <div 
          className="absolute -top-1 -right-1 w-4 h-4 rounded-full flex items-center justify-center"
          style={{ 
            backgroundColor: 'var(--surface)',
            color: 'var(--primary)',
            border: '1px solid var(--border)'
          }}
        >
          <Users className="w-2.5 h-2.5" />
        </div>
      </div>
    </AdvancedMarker>
  );
};

// Info window component for regular POIs
const PoiInfoWindow: React.FC<{
  poi: Poi;
  onClose: () => void;
  isInTrip: (poi: Poi) => boolean;
  addToTrip: (poi: Poi) => void;
  isAddingToTrip: boolean;
}> = ({ poi, onClose, isInTrip, addToTrip, isAddingToTrip }) => {
  const coords = getPoiCoordinates(poi);
  const [isAdding, setIsAdding] = useState(false);

  const isAddedToTrip = isInTrip(poi);
  
  const handleAddToTrip = async () => {
    if (isAddedToTrip || isAdding || isAddingToTrip) return;
    
    setIsAdding(true);
    try {
      await addToTrip(poi);
      // Close info window after successful addition
      setTimeout(onClose, 1000);
    } finally {
      setIsAdding(false);
    }
  };

  return (
    <InfoWindow position={coords} onClose={onClose}>
      <div className="p-3 max-w-sm">
        {poi.imageUrl && (
          <img
            src={poi.imageUrl}
            alt={poi.name}
            className="w-full h-32 object-cover rounded mb-2"
          />
        )}
        <h3 className="font-semibold text-base mb-1">{poi.name}</h3>
        <p className="text-xs text-muted-foreground capitalize mb-2">{poi.category}</p>
        {poi.description && (
          <p className="text-sm text-foreground mb-2">{poi.description}</p>
        )}
        <div className="flex items-center text-xs mb-1">
          <span className="text-yellow-500">⭐</span>
          <span className="ml-1 text-muted-foreground">{poi.rating} ({poi.reviewCount || 0} reviews)</span>
        </div>
        {poi.address && (
          <p className="text-xs text-muted-foreground mb-3">{poi.address}</p>
        )}

        <div className="flex justify-center">
          <Button
            onClick={handleAddToTrip}
            disabled={isAddedToTrip || isAdding || isAddingToTrip}
            className={`py-2 px-4 rounded-lg text-sm font-medium transition-all duration-200 ${
              isAddedToTrip
                ? 'bg-primary/10 text-primary border border-primary/20 cursor-not-allowed'
                : 'bg-primary hover:bg-primary/90 text-primary-foreground shadow-sm hover:shadow-md'
            }`}
          >
            {isAddedToTrip 
              ? '✓ In Trip'
              : isAdding || isAddingToTrip
                ? '⏳ Adding...'
                : '+ Add to Trip'
            }
          </Button>
        </div>
      </div>
    </InfoWindow>
  );
};

// Info window component for Google POIs
const GooglePlaceInfoWindow: React.FC<{
  place: any;
  position: { lat: number; lng: number };
  onClose: () => void;
  isInTrip: (poi: Poi) => boolean;
  addToTrip: (poi: Poi) => void;
  isAddingToTrip: boolean;
}> = ({ place, position, onClose, isInTrip, addToTrip, isAddingToTrip }) => {
  const [isAdding, setIsAdding] = useState(false);

  // Convert Google Place to POI format
  const convertToPoi = (googlePlace: any): Poi => {
    return {
      id: Date.now(), // Temporary ID for new POI
      placeId: googlePlace.place_id,
      name: googlePlace.name || 'Unknown Place',
      address: googlePlace.formatted_address || '',
      rating: googlePlace.rating ? googlePlace.rating.toString() : '0',
      category: googlePlace.types?.[0]?.replace(/_/g, ' ') || 'unknown',
      lat: googlePlace.geometry?.location?.lat() || position.lat,
      lng: googlePlace.geometry?.location?.lng() || position.lng,
      createdAt: new Date().toISOString(),
      updatedAt: new Date().toISOString(),
      // Additional fields for UI display
      imageUrl: googlePlace.photos?.[0]?.getUrl?.({ maxWidth: 400, maxHeight: 300 }),
      description: googlePlace.types?.slice(0, 3).join(', ').replace(/_/g, ' '),
      reviewCount: googlePlace.user_ratings_total || 0,
    };
  };

  const poi = convertToPoi(place);
  const isAddedToTrip = isInTrip(poi);
  
  const handleAddToTrip = async () => {
    if (isAddedToTrip || isAdding || isAddingToTrip) return;
    
    setIsAdding(true);
    try {
      await addToTrip(poi);
      // Close info window after successful addition
      setTimeout(onClose, 1000);
    } finally {
      setIsAdding(false);
    }
  };

  return (
    <InfoWindow position={position} onClose={onClose}>
      <div className="p-3 max-w-sm">
        {poi.imageUrl && (
          <img
            src={poi.imageUrl}
            alt={poi.name}
            className="w-full h-32 object-cover rounded mb-2"
          />
        )}
        <h3 className="font-semibold text-base mb-1">{poi.name}</h3>
        <p className="text-xs text-muted-foreground capitalize mb-2">{poi.category}</p>
        {poi.description && (
          <p className="text-sm text-foreground mb-2">{poi.description}</p>
        )}
        <div className="flex items-center text-xs mb-1">
          <span className="text-yellow-500">⭐</span>
          <span className="ml-1 text-muted-foreground">{poi.rating} ({poi.reviewCount || 0} reviews)</span>
        </div>
        {poi.address && (
          <p className="text-xs text-muted-foreground mb-3">{poi.address}</p>
        )}

        <div className="flex justify-center">
          <Button
            onClick={handleAddToTrip}
            disabled={isAddedToTrip || isAdding || isAddingToTrip}
            className={`py-2 px-4 rounded-lg text-sm font-medium transition-all duration-200 ${
              isAddedToTrip
                ? 'bg-primary/10 text-primary border border-primary/20 cursor-not-allowed'
                : 'bg-primary hover:bg-primary/90 text-primary-foreground shadow-sm hover:shadow-md'
            }`}
          >
            {isAddedToTrip 
              ? '✓ In Trip'
              : isAdding || isAddingToTrip
                ? '⏳ Adding...'
                : '+ Add to Trip'
            }
          </Button>
        </div>
      </div>
    </InfoWindow>
  );
};

// Map controls component
const MapControls: React.FC = () => {
  const map = useMap();

  const zoomIn = () => {
    if (map) {
      const currentZoom = map.getZoom() || 8;
      map.setZoom(currentZoom + 1);
    }
  };

  const zoomOut = () => {
    if (map) {
      const currentZoom = map.getZoom() || 8;
      map.setZoom(Math.max(1, currentZoom - 1));
    }
  };

  return (
    <div className="absolute bottom-24 left-4 flex flex-col gap-1 z-20">
      <Button
        size="sm"
        variant="secondary"
        onClick={zoomIn}
        className="w-10 h-10 p-0 flex items-center justify-center shadow-xl"
        style={{ 
          backgroundColor: 'var(--surface)',
          borderColor: 'var(--border)',
          color: 'var(--text)'
        }}
        aria-label="Zoom in"
      >
        <span className="text-lg font-bold">+</span>
      </Button>
      <Button
        size="sm"
        variant="secondary"
        onClick={zoomOut}
        className="w-10 h-10 p-0 flex items-center justify-center shadow-xl"
        style={{ 
          backgroundColor: 'var(--surface)',
          borderColor: 'var(--border)',
          color: 'var(--text)'
        }}
        aria-label="Zoom out"
      >
        <span className="text-lg font-bold">−</span>
      </Button>
    </div>
  );
};

// Map legend component
const MapLegend: React.FC = () => (
  <div 
    className="absolute top-4 right-4 rounded-lg p-3 shadow-lg z-20 border"
    style={{ 
      backgroundColor: 'var(--surface)',
      borderColor: 'var(--border)'
    }}
  >
    <div className="text-xs font-semibold mb-2" style={{ color: 'var(--text)' }}>
      Map Legend
    </div>
    <div className="flex flex-col gap-1 text-xs" style={{ color: 'var(--text-muted)' }}>
      <div className="flex items-center gap-2">
        <div className="w-4 h-4 rounded-full flex items-center justify-center" style={{ backgroundColor: "hsl(217 92% 60%)" }}>
          <div className="w-2 h-2 rounded-full bg-white"></div>
        </div>
        <span>Points of Interest</span>
      </div>
      <div className="flex items-center gap-2">
        <div className="w-4 h-4 rounded-full flex items-center justify-center" style={{ backgroundColor: "var(--primary)" }}>
          <div className="w-2 h-2 rounded-full bg-white"></div>
        </div>
        <span>Selected POI</span>
      </div>
    </div>
  </div>
);

// Map loading skeleton component
const MapSkeleton: React.FC<{ className?: string; height?: string }> = ({ className, height }) => (
  <div
    className={`relative overflow-hidden border border-border bg-muted/30 ${className}`}
    style={{ height }}
  >
    {/* Map background pattern */}
    <div className="absolute inset-0 opacity-20">
      <div className="w-full h-full bg-gradient-to-br from-primary/5 via-background to-primary/10" />
      {/* Grid pattern to simulate map tiles */}
      <div className="absolute inset-0 bg-[linear-gradient(rgba(0,0,0,0.1)_1px,transparent_1px),linear-gradient(90deg,rgba(0,0,0,0.1)_1px,transparent_1px)] bg-[size:20px_20px]" />
    </div>

    {/* Skeleton markers at various positions */}
    <div className="absolute top-1/4 left-1/3 z-10">
      <div className="w-6 h-6 bg-primary/40 rounded-full animate-pulse flex items-center justify-center">
        <MapPin className="h-3 w-3 text-primary/60" />
      </div>
    </div>
    <div className="absolute top-1/2 right-1/3 z-10">
      <div className="w-6 h-6 bg-primary/40 rounded-full animate-pulse flex items-center justify-center">
        <MapPin className="h-3 w-3 text-primary/60" />
      </div>
    </div>
    <div className="absolute bottom-1/3 left-1/4 z-10">
      <div className="w-6 h-6 bg-primary/40 rounded-full animate-pulse flex items-center justify-center">
        <MapPin className="h-3 w-3 text-primary/60" />
      </div>
    </div>
    <div className="absolute top-2/3 right-1/4 z-10">
      <div className="w-6 h-6 bg-primary/40 rounded-full animate-pulse flex items-center justify-center">
        <MapPin className="h-3 w-3 text-primary/60" />
      </div>
    </div>

    {/* Skeleton controls */}
    <div className="absolute bottom-24 left-4 flex flex-col gap-1 z-20">
      <Skeleton className="w-10 h-10 rounded" />
      <Skeleton className="w-10 h-10 rounded" />
    </div>

    {/* Skeleton legend */}
    <div className="absolute top-4 right-4 z-20">
      <Skeleton className="w-24 h-16 rounded-lg" />
    </div>

    {/* Loading overlay */}
    <div className="absolute inset-0 bg-background/40 backdrop-blur-[1px] flex flex-col items-center justify-center z-30">
      <Loader2 className="h-6 w-6 animate-spin text-primary mb-2" />
      <p className="text-xs text-muted-foreground">Loading map...</p>
    </div>
  </div>
);

// Main map content component
const MapContent: React.FC<{
  pois: Poi[];
  selectedPoiIds: number[];
  hoveredPoi: Poi | null;
  onPoiClick?: (poi: Poi) => void;
  onPoiHover?: (poi: Poi | null) => void;
  enableClustering?: boolean;
}> = ({ pois, selectedPoiIds, hoveredPoi, onPoiClick, onPoiHover, enableClustering = false }) => {
  const { isInTrip, addToTrip, isAddingToTrip } = useTripPlaces();
  const [selectedPoi, setSelectedPoi] = useState<Poi | null>(null);
  const [selectedGooglePlace, setSelectedGooglePlace] = useState<{
    place: any;
    position: { lat: number; lng: number };
  } | null>(null);
  const [hoveredCluster, setHoveredCluster] = useState<string | null>(null);
  const map = useMap();
  const devLog = useDevLog();

  // Real-time viewport tracking for clustering
  const [viewport, setViewport] = useState<{ north: number; south: number; east: number; west: number } | null>(null);

  // Update viewport on map events (debounced to prevent rapid updates)
  useEffect(() => {
    if (!map || !enableClustering) {
      setViewport(null);
      return;
    }

    let timeoutId: NodeJS.Timeout;

    const updateViewport = () => {
      // Debounce viewport updates to prevent rapid firing
      clearTimeout(timeoutId);
      timeoutId = setTimeout(() => {
        const bounds = map.getBounds();
        if (!bounds) return;

        const ne = bounds.getNorthEast();
        const sw = bounds.getSouthWest();

        const newViewport = {
          north: ne.lat(),
          south: sw.lat(),
          east: ne.lng(),
          west: sw.lng()
        };
        
        setViewport(newViewport);
      }, 300); // 300ms debounce
    };

    // Initial viewport
    updateViewport();

<<<<<<< HEAD
    // Use debounced idle event to prevent zoom fighting
    let timeoutId: NodeJS.Timeout;
    
    const debouncedUpdateViewport = () => {
      clearTimeout(timeoutId);
      timeoutId = setTimeout(updateViewport, 300); // 300ms debounce
    };

    // Listen for map idle event (fires when map stops moving/zooming)
    const listeners = [
      map.addListener('idle', debouncedUpdateViewport)
=======
    // Use 'idle' event which fires when map stops moving/zooming
    const listeners = [
      map.addListener('idle', updateViewport)
>>>>>>> 4c5eaa37
    ];

    return () => {
      clearTimeout(timeoutId);
      listeners.forEach(listener => {
        if (listener && typeof listener.remove === 'function') {
          listener.remove();
        }
      });
    };
  }, [map, enableClustering]);

  const currentZoom = map?.getZoom() || 10;
  
  // Use client-side clustering when enabled and viewport is available
  const {
    clusters: clientClusters,
    singlePOIs: clusterSinglePOIs,
    multiPOIClusters,
    totalClusters,
    clusterCount,
    singlePOICount,
    isLoading: clusteringLoading,
    error: clusteringError,
    isConnected: clusteringConnected
  } = useClientPOIClustering(
    pois,
    currentZoom,
    viewport,
    {
      gridSize: 120,      // Optimized for small datasets
      maxZoom: 13,        // Stop clustering at zoom 13 for better UX
      minimumClusterSize: 2  // At least 2 POIs to form cluster
    }
  );

  // Use clustering data when available, fallback to regular POIs
  const shouldUseClustering = enableClustering && viewport && clusteringConnected && !clusteringError;
  const effectivePois = shouldUseClustering ? clusterSinglePOIs.map(c => c.pois[0]) : pois; // Use single POIs from clustering
  const effectiveClusters = shouldUseClustering ? multiPOIClusters : [];

  // Expose POI and clustering data to debug tools
  useEffect(() => {
    // Always expose POI data for debugging
    (window as any).__routewise_pois = pois;
    
    // Update selected POIs count in debug tools
    const tripPlaces = JSON.parse(localStorage.getItem('tripPlaces') || '[]');
    const countEl = document.getElementById('selected-pois-count');
    if (countEl) {
      countEl.textContent = tripPlaces.length.toString();
    }
    
    if (enableClustering) {
      (window as any).__clientClustering = {
        isConnected: clusteringConnected,
        error: clusteringError,
        totalClusters,
        singlePOIs: singlePOICount,
        multiPOIClusters: clusterCount,
        clusters: clientClusters,
        refreshClusters: () => {
          devLog('InteractiveMap', 'Client clustering refresh (automatic)', {
            connected: clusteringConnected,
            totalClusters,
            zoom: currentZoom
          });
        }
      };

      // Update debug panel if it exists
      const statusDot = document.getElementById('clustering-status-dot');
      const statusText = document.getElementById('clustering-status-text');
      const clusterCountEl = document.getElementById('cluster-count');
      const singlePoiCountEl = document.getElementById('single-poi-count');
      const totalCountEl = document.getElementById('total-cluster-count');

      if (statusDot && statusText) {
        if (clusteringConnected) {
          statusDot.className = 'w-2 h-2 rounded-full bg-green-500';
          statusText.textContent = 'Client Clustering Active';
          statusText.className = 'text-sm font-medium text-green-600';
        } else if (clusteringError) {
          statusDot.className = 'w-2 h-2 rounded-full bg-red-500';
          statusText.textContent = `Error: ${clusteringError}`;
          statusText.className = 'text-sm font-medium text-red-600';
        } else {
          statusDot.className = 'w-2 h-2 rounded-full bg-yellow-500';
          statusText.textContent = 'Client Clustering...';
          statusText.className = 'text-sm font-medium text-yellow-600';
        }
      }

      if (clusterCountEl) clusterCountEl.textContent = clusterCount.toString();
      if (singlePoiCountEl) singlePoiCountEl.textContent = singlePOICount.toString();
      if (totalCountEl) totalCountEl.textContent = totalClusters.toString();
    }

    return () => {
      delete (window as any).__clientClustering;
    };
  }, [enableClustering, clusteringConnected, clusteringError, totalClusters, singlePOICount, clusterCount, clientClusters, devLog]);

  // Auto-fit map bounds to show all POIs optimally (but not when clustering is enabled)
  useEffect(() => {
    if (map && pois.length > 0 && !enableClustering) {
      devLog('InteractiveMap', 'Auto-fitting map bounds', { poisCount: pois.length });
      
      const bounds = new window.google.maps.LatLngBounds();
      let validPoisCount = 0;
      
      // Add all valid POI coordinates to bounds
      pois.forEach(poi => {
        const coords = getPoiCoordinates(poi);
        if (coords.lat !== 0 || coords.lng !== 0) { // Skip default fallback coordinates
          bounds.extend(new window.google.maps.LatLng(coords.lat, coords.lng));
          validPoisCount++;
        }
      });
      
      if (validPoisCount > 0) {
        if (validPoisCount === 1) {
          // Single POI: center and use reasonable zoom
          const poi = pois.find(p => {
            const coords = getPoiCoordinates(p);
            return coords.lat !== 0 || coords.lng !== 0;
          });
          if (poi) {
            const coords = getPoiCoordinates(poi);
            map.setCenter({ lat: coords.lat, lng: coords.lng });
            map.setZoom(14); // Good zoom for single location
          }
        } else {
          // Multiple POIs: fit bounds with padding
          map.fitBounds(bounds, { 
            padding: { top: 60, right: 60, bottom: 60, left: 60 }
          });
        }
      }
    }
  }, [map, pois, devLog, enableClustering]);

  // Add Google POI click listener
  useEffect(() => {
    if (map) {
      devLog('InteractiveMap', 'Map Instance Ready', { hasMap: true, poisCount: pois.length });
      
      const listener = map.addListener('click', (event: any) => {
        devLog('InteractiveMap', 'Map Click', { hasPlaceId: !!event.placeId, placeId: event.placeId });
        
        if (event.placeId) {
          // Load Places library and get details
          window.google.maps.importLibrary('places').then((places: any) => {
            const service = new places.PlacesService(map);
            service.getDetails({
              placeId: event.placeId,
              fields: ['place_id', 'name', 'types', 'formatted_address', 'rating', 'geometry', 'photos', 'user_ratings_total']
            }, (place: any, status: any) => {
              devLog('InteractiveMap', 'Google Places Response', { status, placeName: place?.name, placeId: place?.place_id });
              
              if (status === 'OK' && place) {
                setSelectedGooglePlace({
                  place,
                  position: {
                    lat: place.geometry?.location?.lat() || 0,
                    lng: place.geometry?.location?.lng() || 0
                  }
                });
              }
            });
          }).catch((error: any) => {
            devLog('InteractiveMap', 'Places Library Load Error', error.message);
          });
        }
      });
      
      return () => {
        if (listener) {
          window.google.maps.event.removeListener(listener);
        }
      };
    }
  }, [map, devLog, pois.length]);

  const handlePoiClick = (poi: Poi) => {
    setSelectedPoi(poi);
    onPoiClick?.(poi);
  };

  const handleClusterClick = (cluster: any) => {
    if (!map) return;
    
    devLog('InteractiveMap', 'Cluster clicked', { 
      clusterId: cluster.id, 
      count: cluster.count, 
      currentZoom: map.getZoom() 
    });
    
    // If cluster has only a few POIs, zoom in to show them
    if (cluster.count <= 10) {
      map.setZoom(Math.min(map.getZoom() + 2, 18));
      map.setCenter({ lat: cluster.lat, lng: cluster.lng });
    } else {
      // For large clusters, zoom in more gradually
      map.setZoom(Math.min(map.getZoom() + 1, 16));
      map.setCenter({ lat: cluster.lat, lng: cluster.lng });
    }
  };

  const handleInfoWindowClose = () => {
    setSelectedPoi(null);
  };

  // Calculate center and bounds from POI coordinates
  const { center, bounds } = useMemo(() => {
    if (!pois || pois.length === 0) {
      return { center: { lat: 39.8283, lng: -98.5795 }, bounds: null };
    }

    const coords = pois.map(poi => getPoiCoordinates(poi));
    
    const bounds = coords.reduce((acc, coord) => ({
      minLat: Math.min(acc.minLat, coord.lat),
      maxLat: Math.max(acc.maxLat, coord.lat),
      minLng: Math.min(acc.minLng, coord.lng),
      maxLng: Math.max(acc.maxLng, coord.lng)
    }), {
      minLat: coords[0].lat,
      maxLat: coords[0].lat,
      minLng: coords[0].lng,
      maxLng: coords[0].lng
    });

    const center = {
      lat: (bounds.minLat + bounds.maxLat) / 2,
      lng: (bounds.minLng + bounds.maxLng) / 2
    };

    return { center, bounds };
  }, [pois]);

  return (
    <>
      <Map
        mapId="routewise-map"
        defaultCenter={center}
        defaultZoom={10}
        gestureHandling="greedy"
        disableDefaultUI={true}
        zoomControl={false}
        mapTypeControl={false}
        scaleControl={true}
        streetViewControl={false}
        rotateControl={false}
        fullscreenControl={true}
        style={{ width: '100%', height: '100%' }}
      >
        {/* Render clusters when clustering is enabled */}
        {effectiveClusters.map((cluster) => (
          cluster.type === 'cluster' ? (
            <ClusterMarker
              key={cluster.id}
              cluster={cluster}
              isHovered={hoveredCluster === cluster.id}
              onClick={() => handleClusterClick(cluster)}
              onMouseEnter={() => setHoveredCluster(cluster.id)}
              onMouseLeave={() => setHoveredCluster(null)}
            />
          ) : (
            // Single POI from clustering system
            <PoiMarker
              key={cluster.id}
              poi={cluster.pois[0]} // Single POI clusters have one POI
              isSelected={selectedPoiIds.includes(Number(cluster.pois[0].id))}
              isHovered={hoveredPoi ? (hoveredPoi.placeId || hoveredPoi.id) === (cluster.pois[0].placeId || cluster.pois[0].id) : false}
              onClick={handlePoiClick}
              onMouseEnter={(poi) => onPoiHover?.(poi)}
              onMouseLeave={() => onPoiHover?.(null)}
            />
          )
        ))}

        {/* Render regular POIs when clustering is disabled or unavailable */}
        {effectivePois.map((poi, index) => {
          const isSelected = selectedPoiIds.includes(Number(poi.id));
          const isHovered = hoveredPoi ? (hoveredPoi.placeId || hoveredPoi.id) === (poi.placeId || poi.id) : false;
          
          return (
            <PoiMarker
              key={poi.placeId || poi.id}
              poi={poi}
              isSelected={isSelected}
              isHovered={isHovered}
              onClick={handlePoiClick}
              onMouseEnter={(poi) => onPoiHover?.(poi)}
              onMouseLeave={() => onPoiHover?.(null)}
              index={index}
            />
          );
        })}

        {selectedPoi && (
          <PoiInfoWindow
            poi={selectedPoi}
            onClose={handleInfoWindowClose}
            isInTrip={isInTrip}
            addToTrip={addToTrip}
            isAddingToTrip={isAddingToTrip}
          />
        )}

        {selectedGooglePlace && (
          <GooglePlaceInfoWindow
            place={selectedGooglePlace.place}
            position={selectedGooglePlace.position}
            onClose={() => setSelectedGooglePlace(null)}
            isInTrip={isInTrip}
            addToTrip={addToTrip}
            isAddingToTrip={isAddingToTrip}
          />
        )}
      </Map>
      
      <MapControls />
      <MapLegend />
      
      {/* Debug clustering status when enabled */}
      {enableClustering && (
        <div className="absolute top-20 right-4 z-20">
          <div 
            className="rounded-lg p-2 shadow-lg border text-xs"
            style={{ 
              backgroundColor: 'var(--surface)',
              borderColor: 'var(--border)',
              color: 'var(--text-muted)'
            }}
          >
            <div className={`flex items-center gap-1 mb-1 ${clusteringConnected ? 'text-green-600' : 'text-red-600'}`}>
              <div className={`w-2 h-2 rounded-full ${clusteringConnected ? 'bg-green-500' : 'bg-red-500'}`} />
              <span>{clusteringConnected ? 'Client Clustering' : 'Clustering Off'}</span>
            </div>
            {shouldUseClustering && (
              <>
                <div>Clusters: {clusterCount}</div>
                <div>Single: {singlePOICount}</div>
                <div>Total: {totalClusters}</div>
                <div className="text-xs text-green-600 mt-1">Zoom: {currentZoom}</div>
              </>
            )}
            {!clusteringConnected && clusteringError && (
              <div className="text-red-600 text-xs mt-1">
                Error: {clusteringError}
              </div>
            )}
            {!shouldUseClustering && enableClustering && (
              <div className="text-yellow-600 text-xs mt-1">
                High zoom - showing individual POIs
              </div>
            )}
          </div>
        </div>
      )}
    </>
  );
};

export const InteractiveMap: React.FC<InteractiveMapProps> = ({
  startCity,
  endCity,
  checkpoints = [],
  pois = [],
  selectedPoiIds = [],
  hoveredPoi,
  onPoiClick,
  onPoiSelect,
  onPoiHover,
  className = "",
  height = "400px",
  apiKey,
  enableClustering = false,
}) => {
  const [googleMapsKey, setGoogleMapsKey] = useState<string>("");
  const [error, setError] = useState<string | null>(null);
  const [isLoading, setIsLoading] = useState(true);

  // Set Google Maps API key
  useEffect(() => {
    const initializeApiKey = async () => {
      if (apiKey) {
        setGoogleMapsKey(apiKey);
        setIsLoading(false);
      } else {
        // Try environment variable first as fallback
        const envApiKey = import.meta.env.VITE_GOOGLE_MAPS_API_KEY;
        if (envApiKey) {
          console.log('✅ Using Google Maps API key from environment variable');
          setGoogleMapsKey(envApiKey);
          setIsLoading(false);
          return;
        }
        
        // Fallback to backend API
        try {
          const response = await fetch("/api/maps-key");
          const data = await response.json();
          if (data.apiKey) {
            setGoogleMapsKey(data.apiKey);
          } else {
            setError("Google Maps API key not configured");
          }
        } catch (err) {
          console.error("Failed to fetch Maps API key:", err);
          setError("Failed to load map configuration");
        } finally {
          setIsLoading(false);
        }
      }
    };

    initializeApiKey();
  }, [apiKey]);

  if (error) {
    return (
      <div
        className={`bg-gradient-to-br from-destructive/10 to-destructive/5 border border-destructive/20 ${className}`}
        style={{ height }}
      >
        <div className="flex flex-col items-center justify-center h-full p-6 text-center">
          <div className="text-4xl mb-4">⚠️</div>
          <h4 className="text-lg font-semibold text-destructive mb-2">Map Error</h4>
          <p className="text-destructive/80 text-sm mb-4 max-w-md">{error}</p>
          <Button
            onClick={() => window.location.reload()}
            variant="outline"
            size="sm"
            className="border-destructive/30 text-destructive hover:bg-destructive/5"
          >
            Retry
          </Button>
        </div>
      </div>
    );
  }

  if (isLoading || !googleMapsKey) {
    return <MapSkeleton className={className} height={height} />;
  }

  return (
    <div
      className={`relative overflow-hidden border border-border ${className}`}
      style={{ height }}
    >
      <APIProvider apiKey={googleMapsKey}>
        <MapContent
          pois={pois}
          selectedPoiIds={selectedPoiIds}
          hoveredPoi={hoveredPoi || null}
          onPoiClick={onPoiClick}
          onPoiHover={onPoiHover}
          enableClustering={enableClustering}
        />
      </APIProvider>
    </div>
  );
};<|MERGE_RESOLUTION|>--- conflicted
+++ resolved
@@ -538,23 +538,9 @@
     // Initial viewport
     updateViewport();
 
-<<<<<<< HEAD
-    // Use debounced idle event to prevent zoom fighting
-    let timeoutId: NodeJS.Timeout;
-    
-    const debouncedUpdateViewport = () => {
-      clearTimeout(timeoutId);
-      timeoutId = setTimeout(updateViewport, 300); // 300ms debounce
-    };
-
-    // Listen for map idle event (fires when map stops moving/zooming)
-    const listeners = [
-      map.addListener('idle', debouncedUpdateViewport)
-=======
     // Use 'idle' event which fires when map stops moving/zooming
     const listeners = [
       map.addListener('idle', updateViewport)
->>>>>>> 4c5eaa37
     ];
 
     return () => {
